--- conflicted
+++ resolved
@@ -482,21 +482,12 @@
   // Implement by calling SSE2 h* functions
   inline float  hsum(__m256 x)  { return hsum(add(low(x), high(x))); }
   inline float  hmul(__m256 x)  { return hmul(mul(low(x), high(x))); }
-<<<<<<< HEAD
   inline float  hmin(__m256 x)  { return hmin(fmin(low(x), high(x))); }
   inline float  hmax(__m256 x)  { return hmax(fmax(low(x), high(x))); }
-  inline double hsum(__m256d x) { return hsum(add(low(x), high(x))); } // Alternative would be to use _mm_hadd_pd
-  inline double hmul(__m256d x) { return hmul(mul(low(x), high(x))); }
+  inline double hsum(__m256d x) { return hsum(add(low(x),  high(x))); } // Alternative would be to use _mm_hadd_pd
+  inline double hmul(__m256d x) { return hmul(mul(low(x),  high(x))); }
   inline double hmin(__m256d x) { return hmin(fmin(low(x), high(x))); }
   inline double hmax(__m256d x) { return hmax(fmax(low(x), high(x))); }
-=======
-  inline float  hmin(__m256 x)  { return hmin(min(low(x), high(x))); }
-  inline float  hmax(__m256 x)  { return hmax(max(low(x), high(x))); }
-  inline double hsum(__m256d x) { return hsum(add(low(x), high(x))); } // Alternative would be to use _mm_hadd_pd
-  inline double hmul(__m256d x) { return hmul(mul(low(x), high(x))); }
-  inline double hmin(__m256d x) { return hmin(min(low(x), high(x))); }
-  inline double hmax(__m256d x) { return hmax(max(low(x), high(x))); }
->>>>>>> fc2bde8e
   
   // Define extras
 #ifdef __FMA__
